--- conflicted
+++ resolved
@@ -160,12 +160,6 @@
 * Kokkos_ENABLE_EXAMPLES
     * Whether to enable building examples
     * BOOL Default: OFF
-<<<<<<< HEAD
-=======
-* Kokkos_ENABLE_EXPLICIT_INSTANTIATION
-    * Whether to explicitly instantiate certain types to lower future compile times
-    * BOOL Default: OFF
->>>>>>> 9597d0cc
 * Kokkos_ENABLE_HPX_ASYNC_DISPATCH
     * Whether HPX supports asynchronous dispatch
     * BOOL Default: OFF
