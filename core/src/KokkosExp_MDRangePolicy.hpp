--- conflicted
+++ resolved
@@ -50,13 +50,8 @@
 #include <Kokkos_ExecPolicy.hpp>
 #include <Kokkos_Parallel.hpp>
 
-<<<<<<< HEAD
 #if defined( __CUDACC__ ) && defined( KOKKOS_HAVE_CUDA )
 #include<Cuda/KokkosExp_Cuda_IterateTile.hpp>
-=======
-#if defined(KOKKOS_OPT_RANGE_AGGRESSIVE_VECTORIZATION) && defined(KOKKOS_ENABLE_PRAGMA_IVDEP) && !defined(__CUDA_ARCH__)
-#define KOKKOS_IMPL_MDRANGE_IVDEP
->>>>>>> f9891813
 #endif
 
 namespace Kokkos { namespace Experimental {
@@ -240,78 +235,12 @@
 {
   Impl::MDFunctor<MDRange, Functor, void> g(range, f);
 
-<<<<<<< HEAD
   //using range_policy = typename MDRange::range_policy;
   using range_policy = typename MDRange::impl_range_policy;
-=======
-  // Rank-2, Flat, Tag
-  template <typename Idx>
-  KOKKOS_FORCEINLINE_FUNCTION
-  typename std::enable_if<(  std::is_integral<Idx>::value
-                          && !std::is_same<void, work_tag>::value
-                          && MDRange::rank == 2
-                          && MDRange::inner_direction == MDRange::Flat
-                          )>::type
-  operator()(Idx t) const
-  {
-    if (  MDRange::outer_direction == MDRange::Right ) {
-      m_func( work_tag{}, m_range.m_offset[0] + ( t / m_range.m_dim[1] )
-            , m_range.m_offset[1] + ( t % m_range.m_dim[1] ) );
-    } else {
-      m_func( work_tag{}, m_range.m_offset[0] + ( t % m_range.m_dim[0] )
-            , m_range.m_offset[1] + ( t / m_range.m_dim[0] ) );
-    }
-  }
-
-  // Rank-2, Not Flat, No Tag
-  template <typename Idx>
-  KOKKOS_FORCEINLINE_FUNCTION
-  typename std::enable_if<(  std::is_integral<Idx>::value
-                          && std::is_same<void, work_tag>::value
-                          && MDRange::rank == 2
-                          && MDRange::inner_direction != MDRange::Flat
-                          )>::type
-  operator()(Idx t) const
-  {
-    index_type t0, t1;
-    if (  MDRange::outer_direction == MDRange::Right ) {
-      t0 = t / m_range.m_tile_dim[1];
-      t1 = t % m_range.m_tile_dim[1];
-    } else {
-      t0 = t % m_range.m_tile_dim[0];
-      t1 = t / m_range.m_tile_dim[0];
-    }
-
-    const index_type b0 = t0 * m_range.m_tile[0] + m_range.m_offset[0];
-    const index_type b1 = t1 * m_range.m_tile[1] + m_range.m_offset[1];
-
-    const index_type e0 = b0 + m_range.m_tile[0] <= (m_range.m_dim[0] + m_range.m_offset[0] ) ? b0 + m_range.m_tile[0] : ( m_range.m_dim[0] + m_range.m_offset[0] );
-    const index_type e1 = b1 + m_range.m_tile[1] <= (m_range.m_dim[1] + m_range.m_offset[1] ) ? b1 + m_range.m_tile[1] : ( m_range.m_dim[1] + m_range.m_offset[1] );
-
-    if (  MDRange::inner_direction == MDRange::Right ) {
-      for (int i0=b0; i0<e0; ++i0) {
-      #if defined(KOKKOS_IMPL_MDRANGE_IVDEP)
-      #pragma ivdep
-      #endif
-      for (int i1=b1; i1<e1; ++i1) {
-        m_func( i0, i1 );
-      }}
-    } else {
-      for (int i1=b1; i1<e1; ++i1) {
-      #if defined(KOKKOS_IMPL_MDRANGE_IVDEP)
-      #pragma ivdep
-      #endif
-      for (int i0=b0; i0<e0; ++i0) {
-        m_func( i0, i1 );
-      }}
-    }
-  }
->>>>>>> f9891813
 
   Kokkos::parallel_for( range_policy(0, range.m_num_tiles).set_chunk_size(1), g, str );
 }
 
-<<<<<<< HEAD
 template <typename MDRange, typename Functor>
 void md_parallel_for( const std::string& str
                     , MDRange const& range
@@ -324,32 +253,6 @@
                     )
 {
   Impl::MDFunctor<MDRange, Functor, void> g(range, f);
-=======
-    const index_type b0 = t0 * m_range.m_tile[0] + m_range.m_offset[0];
-    const index_type b1 = t1 * m_range.m_tile[1] + m_range.m_offset[1];
-
-    const index_type e0 = b0 + m_range.m_tile[0] <= (m_range.m_dim[0] + m_range.m_offset[0] ) ? b0 + m_range.m_tile[0] : ( m_range.m_dim[0] + m_range.m_offset[0] );
-    const index_type e1 = b1 + m_range.m_tile[1] <= (m_range.m_dim[1] + m_range.m_offset[1] ) ? b1 + m_range.m_tile[1] : ( m_range.m_dim[1] + m_range.m_offset[1] );
-
-    if (  MDRange::inner_direction == MDRange::Right ) {
-      for (int i0=b0; i0<e0; ++i0) {
-      #if defined(KOKKOS_IMPL_MDRANGE_IVDEP)
-      #pragma ivdep
-      #endif
-      for (int i1=b1; i1<e1; ++i1) {
-        m_func( tag, i0, i1 );
-      }}
-    } else {
-      for (int i1=b1; i1<e1; ++i1) {
-      #if defined(KOKKOS_IMPL_MDRANGE_IVDEP)
-      #pragma ivdep
-      #endif
-      for (int i0=b0; i0<e0; ++i0) {
-        m_func( tag, i0, i1 );
-      }}
-    }
-  }
->>>>>>> f9891813
 
   //using range_policy = typename MDRange::range_policy;
   using range_policy = typename MDRange::impl_range_policy;
@@ -374,7 +277,6 @@
   closure.execute();
 }
 
-<<<<<<< HEAD
 template <typename MDRange, typename Functor>
 void md_parallel_for( MDRange const& range
                     , Functor const& f
@@ -391,36 +293,6 @@
 }
 #endif
 // ------------------------------------------------------------------ //
-=======
-    const index_type b0 = t0 * m_range.m_tile[0] + m_range.m_offset[0];
-    const index_type b1 = t1 * m_range.m_tile[1] + m_range.m_offset[1];
-    const index_type b2 = t2 * m_range.m_tile[2] + m_range.m_offset[2];
-
-    const index_type e0 = b0 + m_range.m_tile[0] <= (m_range.m_dim[0] + m_range.m_offset[0] ) ? b0 + m_range.m_tile[0] : ( m_range.m_dim[0] + m_range.m_offset[0] );
-    const index_type e1 = b1 + m_range.m_tile[1] <= (m_range.m_dim[1] + m_range.m_offset[1] ) ? b1 + m_range.m_tile[1] : ( m_range.m_dim[1] + m_range.m_offset[1] );
-    const index_type e2 = b2 + m_range.m_tile[2] <= (m_range.m_dim[2] + m_range.m_offset[2] ) ? b2 + m_range.m_tile[2] : ( m_range.m_dim[2] + m_range.m_offset[2] );
-
-    if (  MDRange::inner_direction == MDRange::Right ) {
-      for (int i0=b0; i0<e0; ++i0) {
-      for (int i1=b1; i1<e1; ++i1) {
-      #if defined(KOKKOS_IMPL_MDRANGE_IVDEP)
-      #pragma ivdep
-      #endif
-      for (int i2=b2; i2<e2; ++i2) {
-        m_func( i0, i1, i2 );
-      }}}
-    } else {
-      for (int i2=b2; i2<e2; ++i2) {
-      for (int i1=b1; i1<e1; ++i1) {
-      #if defined(KOKKOS_IMPL_MDRANGE_IVDEP)
-      #pragma ivdep
-      #endif
-      for (int i0=b0; i0<e0; ++i0) {
-        m_func( i0, i1, i2 );
-      }}}
-    }
-  }
->>>>>>> f9891813
 
 // ------------------------------------------------------------------ //
 //md_parallel_reduce
@@ -439,41 +311,8 @@
 {
   Impl::MDFunctor<MDRange, Functor, ValueType> g(range, f, v);
 
-<<<<<<< HEAD
   //using range_policy = typename MDRange::range_policy;
   using range_policy = typename MDRange::impl_range_policy;
-=======
-    const index_type b0 = t0 * m_range.m_tile[0] + m_range.m_offset[0];
-    const index_type b1 = t1 * m_range.m_tile[1] + m_range.m_offset[1];
-    const index_type b2 = t2 * m_range.m_tile[2] + m_range.m_offset[2];
-
-    const index_type e0 = b0 + m_range.m_tile[0] <= (m_range.m_dim[0] + m_range.m_offset[0] ) ? b0 + m_range.m_tile[0] : ( m_range.m_dim[0] + m_range.m_offset[0] );
-    const index_type e1 = b1 + m_range.m_tile[1] <= (m_range.m_dim[1] + m_range.m_offset[1] ) ? b1 + m_range.m_tile[1] : ( m_range.m_dim[1] + m_range.m_offset[1] );
-    const index_type e2 = b2 + m_range.m_tile[2] <= (m_range.m_dim[2] + m_range.m_offset[2] ) ? b2 + m_range.m_tile[2] : ( m_range.m_dim[2] + m_range.m_offset[2] );
-
-    if (  MDRange::inner_direction == MDRange::Right ) {
-      for (int i0=b0; i0<e0; ++i0) {
-      for (int i1=b1; i1<e1; ++i1) {
-      #if defined(KOKKOS_IMPL_MDRANGE_IVDEP)
-      #pragma ivdep
-      #endif
-      for (int i2=b2; i2<e2; ++i2) {
-        m_func( tag, i0, i1, i2 );
-      }}}
-    } else {
-      for (int i2=b2; i2<e2; ++i2) {
-      for (int i1=b1; i1<e1; ++i1) {
-      #if defined(KOKKOS_IMPL_MDRANGE_IVDEP)
-      #pragma ivdep
-      #endif
-      for (int i0=b0; i0<e0; ++i0) {
-        m_func( tag, i0, i1, i2 );
-      }}}
-    }
-  }
-};
->>>>>>> f9891813
-
   Kokkos::parallel_reduce( str, range_policy(0, range.m_num_tiles).set_chunk_size(1), g, v );
 }
 
