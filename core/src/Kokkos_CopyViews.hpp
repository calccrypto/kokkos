--- conflicted
+++ resolved
@@ -655,7 +655,6 @@
   int64_t strides[DstType::Rank+1];
   dst.stride(strides);
   Kokkos::Iterate iterate;
-<<<<<<< HEAD
 //  Kokkos::Iterate iterate_inner;
   if        ( Kokkos::is_layouttiled<typename DstType::array_layout>::value ) {
     iterate = Kokkos::layout_iterate_type_selector<typename DstType::array_layout>::outer_iteration_pattern;
@@ -667,13 +666,6 @@
     iterate = Kokkos::Iterate::Left;
 //    iterate_inner = Kokkos::Iterate::Left;
   } else if ( std::is_same<typename DstType::array_layout,Kokkos::LayoutStride>::value ) {
-=======
-  if        ((std::is_same<typename DstType::array_layout,Kokkos::LayoutRight>::value)) {
-    iterate = Kokkos::Iterate::Right;
-  } else if ((std::is_same<typename DstType::array_layout,Kokkos::LayoutLeft>::value)) {
-    iterate = Kokkos::Iterate::Left;
-  } else if ((std::is_same<typename DstType::array_layout,Kokkos::LayoutStride>::value)) {
->>>>>>> f4920c30
     if( strides[0] > strides[DstType::Rank-1] )
       iterate = Kokkos::Iterate::Right;
 //      iterate_inner = Kokkos::Iterate::Right;
