/*
//@HEADER
// ************************************************************************
//
//                        Kokkos v. 2.0
//              Copyright (2014) Sandia Corporation
//
// Under the terms of Contract DE-AC04-94AL85000 with Sandia Corporation,
// the U.S. Government retains certain rights in this software.
//
// Redistribution and use in source and binary forms, with or without
// modification, are permitted provided that the following conditions are
// met:
//
// 1. Redistributions of source code must retain the above copyright
// notice, this list of conditions and the following disclaimer.
//
// 2. Redistributions in binary form must reproduce the above copyright
// notice, this list of conditions and the following disclaimer in the
// documentation and/or other materials provided with the distribution.
//
// 3. Neither the name of the Corporation nor the names of the
// contributors may be used to endorse or promote products derived from
// this software without specific prior written permission.
//
// THIS SOFTWARE IS PROVIDED BY SANDIA CORPORATION "AS IS" AND ANY
// EXPRESS OR IMPLIED WARRANTIES, INCLUDING, BUT NOT LIMITED TO, THE
// IMPLIED WARRANTIES OF MERCHANTABILITY AND FITNESS FOR A PARTICULAR
// PURPOSE ARE DISCLAIMED. IN NO EVENT SHALL SANDIA CORPORATION OR THE
// CONTRIBUTORS BE LIABLE FOR ANY DIRECT, INDIRECT, INCIDENTAL, SPECIAL,
// EXEMPLARY, OR CONSEQUENTIAL DAMAGES (INCLUDING, BUT NOT LIMITED TO,
// PROCUREMENT OF SUBSTITUTE GOODS OR SERVICES; LOSS OF USE, DATA, OR
// PROFITS; OR BUSINESS INTERRUPTION) HOWEVER CAUSED AND ON ANY THEORY OF
// LIABILITY, WHETHER IN CONTRACT, STRICT LIABILITY, OR TORT (INCLUDING
// NEGLIGENCE OR OTHERWISE) ARISING IN ANY WAY OUT OF THE USE OF THIS
// SOFTWARE, EVEN IF ADVISED OF THE POSSIBILITY OF SUCH DAMAGE.
//
// Questions? Contact  H. Carter Edwards (hcedwar@sandia.gov)
//
// ************************************************************************
//@HEADER
*/

#ifndef KOKKOS_CORE_FWD_HPP
#define KOKKOS_CORE_FWD_HPP

//----------------------------------------------------------------------------
// Kokkos_Macros.hpp does introspection on configuration options
// and compiler environment then sets a collection of #define macros.

#include <Kokkos_Macros.hpp>
#include <impl/Kokkos_Utilities.hpp>

//----------------------------------------------------------------------------
// Have assumed a 64bit build (8byte pointers) throughout the code base.

static_assert( sizeof(void*) == 8
             , "Kokkos assumes 64-bit build; i.e., 8-byte pointers" );

//----------------------------------------------------------------------------

namespace Kokkos {

struct AUTO_t {
  KOKKOS_INLINE_FUNCTION
  constexpr const AUTO_t & operator()() const { return *this; }
};

namespace {
/**\brief Token to indicate that a parameter's value is to be automatically selected */
constexpr AUTO_t AUTO = Kokkos::AUTO_t();
}

struct InvalidType {};

} // namespace Kokkos

//----------------------------------------------------------------------------
// Forward declarations for class inter-relationships

namespace Kokkos {

class HostSpace; ///< Memory space for main process and CPU execution spaces

#ifdef KOKKOS_ENABLE_HBWSPACE
namespace Experimental {
class HBWSpace; /// Memory space for hbw_malloc from memkind (e.g. for KNL processor)
}
#endif

<<<<<<< HEAD
#if defined( KOKKOS_HAVE_SERIAL )
class Serial;    ///< Execution space main process on CPU.
#endif

#if defined( KOKKOS_HAVE_QTHREADS )
class Qthreads;  ///< Execution space with Qthreads back-end.
#endif

#if defined( KOKKOS_HAVE_PTHREAD )
class Threads;   ///< Execution space with pthreads back-end.
#endif

#if defined( KOKKOS_HAVE_OPENMP )
class OpenMP;    ///< OpenMP execution space.
#endif

#if defined( KOKKOS_HAVE_CUDA )
class CudaSpace;            ///< Memory space on Cuda GPU
class CudaUVMSpace;         ///< Memory space on Cuda GPU with UVM
class CudaHostPinnedSpace;  ///< Memory space on Host accessible to Cuda GPU
class Cuda;                 ///< Execution space for Cuda GPU
=======
#if defined( KOKKOS_ENABLE_SERIAL )
class Serial ;    ///< Execution space main process on CPU
#endif // defined( KOKKOS_ENABLE_SERIAL )

#if defined( KOKKOS_ENABLE_PTHREAD )
class Threads ;  ///< Execution space with pthreads back-end
#endif

#if defined( KOKKOS_ENABLE_OPENMP )
class OpenMP ; ///< OpenMP execution space
#endif

#if defined( KOKKOS_ENABLE_CUDA )
class CudaSpace ;            ///< Memory space on Cuda GPU
class CudaUVMSpace ;         ///< Memory space on Cuda GPU with UVM
class CudaHostPinnedSpace ;  ///< Memory space on Host accessible to Cuda GPU
class Cuda ;                 ///< Execution space for Cuda GPU
>>>>>>> 28e24b3e
#endif

template<class ExecutionSpace, class MemorySpace>
struct Device;

} // namespace Kokkos

//----------------------------------------------------------------------------
// Set the default execution space.

/// Define Kokkos::DefaultExecutionSpace as per configuration option
/// or chosen from the enabled execution spaces in the following order:
/// Kokkos::Cuda, Kokkos::OpenMP, Kokkos::Threads, Kokkos::Serial

namespace Kokkos {

<<<<<<< HEAD
#if   defined ( KOKKOS_HAVE_DEFAULT_DEVICE_TYPE_CUDA )
  typedef Cuda DefaultExecutionSpace;
#elif defined ( KOKKOS_HAVE_DEFAULT_DEVICE_TYPE_OPENMP )
  typedef OpenMP DefaultExecutionSpace;
#elif defined ( KOKKOS_HAVE_DEFAULT_DEVICE_TYPE_THREADS )
  typedef Threads DefaultExecutionSpace;
//#elif defined ( KOKKOS_HAVE_DEFAULT_DEVICE_TYPE_QTHREADS )
//  typedef Qthreads DefaultExecutionSpace;
#elif defined ( KOKKOS_HAVE_DEFAULT_DEVICE_TYPE_SERIAL )
  typedef Serial DefaultExecutionSpace;
=======
#if   defined ( KOKKOS_ENABLE_DEFAULT_DEVICE_TYPE_CUDA )
  typedef Cuda DefaultExecutionSpace ;
#elif defined ( KOKKOS_ENABLE_DEFAULT_DEVICE_TYPE_OPENMP )
  typedef OpenMP DefaultExecutionSpace ;
#elif defined ( KOKKOS_ENABLE_DEFAULT_DEVICE_TYPE_THREADS )
  typedef Threads DefaultExecutionSpace ;
#elif defined ( KOKKOS_ENABLE_DEFAULT_DEVICE_TYPE_SERIAL )
  typedef Serial DefaultExecutionSpace ;
>>>>>>> 28e24b3e
#else
#  error "At least one of the following execution spaces must be defined in order to use Kokkos: Kokkos::Cuda, Kokkos::OpenMP, Kokkos::Threads, Kokkos::Qthreads, or Kokkos::Serial."
#endif

<<<<<<< HEAD
#if defined ( KOKKOS_HAVE_DEFAULT_DEVICE_TYPE_OPENMP )
  typedef OpenMP DefaultHostExecutionSpace;
#elif defined ( KOKKOS_HAVE_DEFAULT_DEVICE_TYPE_THREADS )
  typedef Threads DefaultHostExecutionSpace;
//#elif defined ( KOKKOS_HAVE_DEFAULT_DEVICE_TYPE_QTHREADS )
//  typedef Qthreads DefaultHostExecutionSpace;
#elif defined ( KOKKOS_HAVE_DEFAULT_DEVICE_TYPE_SERIAL )
  typedef Serial DefaultHostExecutionSpace;
#elif defined ( KOKKOS_HAVE_OPENMP )
  typedef OpenMP DefaultHostExecutionSpace;
#elif defined ( KOKKOS_HAVE_PTHREAD )
  typedef Threads DefaultHostExecutionSpace;
//#elif defined ( KOKKOS_HAVE_QTHREADS )
//  typedef Qthreads DefaultHostExecutionSpace;
#elif defined ( KOKKOS_HAVE_SERIAL )
  typedef Serial DefaultHostExecutionSpace;
=======
#if defined ( KOKKOS_ENABLE_DEFAULT_DEVICE_TYPE_OPENMP )
  typedef OpenMP DefaultHostExecutionSpace ;
#elif defined ( KOKKOS_ENABLE_DEFAULT_DEVICE_TYPE_THREADS )
  typedef Threads DefaultHostExecutionSpace ;
#elif defined ( KOKKOS_ENABLE_DEFAULT_DEVICE_TYPE_SERIAL )
  typedef Serial DefaultHostExecutionSpace ;
#elif defined ( KOKKOS_ENABLE_OPENMP )
  typedef OpenMP DefaultHostExecutionSpace ;
#elif defined ( KOKKOS_ENABLE_PTHREAD )
  typedef Threads DefaultHostExecutionSpace ;
#elif defined ( KOKKOS_ENABLE_SERIAL )
  typedef Serial DefaultHostExecutionSpace ;
>>>>>>> 28e24b3e
#else
#  error "At least one of the following execution spaces must be defined in order to use Kokkos: Kokkos::OpenMP, Kokkos::Threads, Kokkos::Qthreads, or Kokkos::Serial."
#endif

} // namespace Kokkos

//----------------------------------------------------------------------------
// Detect the active execution space and define its memory space.
// This is used to verify whether a running kernel can access
// a given memory space.

namespace Kokkos {

namespace Impl {

<<<<<<< HEAD
#if defined( KOKKOS_ACTIVE_EXECUTION_MEMORY_SPACE_CUDA ) && defined (KOKKOS_HAVE_CUDA)
typedef Kokkos::CudaSpace  ActiveExecutionMemorySpace;
=======
#if defined( KOKKOS_ACTIVE_EXECUTION_MEMORY_SPACE_CUDA ) && defined (KOKKOS_ENABLE_CUDA)
typedef Kokkos::CudaSpace  ActiveExecutionMemorySpace ;
>>>>>>> 28e24b3e
#elif defined( KOKKOS_ACTIVE_EXECUTION_MEMORY_SPACE_HOST )
typedef Kokkos::HostSpace  ActiveExecutionMemorySpace;
#else
typedef void ActiveExecutionMemorySpace;
#endif

template< class ActiveSpace, class MemorySpace >
struct VerifyExecutionCanAccessMemorySpace {
  enum {value = 0};
};

template< class Space >
struct VerifyExecutionCanAccessMemorySpace< Space, Space >
{
  enum {value = 1};
  KOKKOS_INLINE_FUNCTION static void verify(void) {}
  KOKKOS_INLINE_FUNCTION static void verify(const void *) {}
};

} // namespace Impl

} // namespace Kokkos

#define KOKKOS_RESTRICT_EXECUTION_TO_DATA( DATA_SPACE, DATA_PTR ) \
  Kokkos::Impl::VerifyExecutionCanAccessMemorySpace< \
    Kokkos::Impl::ActiveExecutionMemorySpace, DATA_SPACE >::verify( DATA_PTR )

#define KOKKOS_RESTRICT_EXECUTION_TO_( DATA_SPACE ) \
  Kokkos::Impl::VerifyExecutionCanAccessMemorySpace< \
    Kokkos::Impl::ActiveExecutionMemorySpace, DATA_SPACE >::verify()

//----------------------------------------------------------------------------

namespace Kokkos {
  void fence();
}

//----------------------------------------------------------------------------

namespace Kokkos {

namespace Impl {

template< class Functor
        , class Policy
        , class EnableFunctor = void
        , class EnablePolicy = void
        >
struct FunctorPolicyExecutionSpace;

//----------------------------------------------------------------------------
/// \class ParallelFor
/// \brief Implementation of the ParallelFor operator that has a
///   partial specialization for the device.
///
/// This is an implementation detail of parallel_for.  Users should
/// skip this and go directly to the nonmember function parallel_for.
template< class FunctorType, class ExecPolicy, class ExecutionSpace =
          typename Impl::FunctorPolicyExecutionSpace< FunctorType, ExecPolicy >::execution_space
        > class ParallelFor;

/// \class ParallelReduce
/// \brief Implementation detail of parallel_reduce.
///
/// This is an implementation detail of parallel_reduce.  Users should
/// skip this and go directly to the nonmember function parallel_reduce.
template< class FunctorType, class ExecPolicy, class ReducerType = InvalidType, class ExecutionSpace =
          typename Impl::FunctorPolicyExecutionSpace< FunctorType, ExecPolicy >::execution_space
        > class ParallelReduce;

/// \class ParallelScan
/// \brief Implementation detail of parallel_scan.
///
/// This is an implementation detail of parallel_scan.  Users should
/// skip this and go directly to the documentation of the nonmember
/// template function Kokkos::parallel_scan.
template< class FunctorType, class ExecPolicy, class ExecutionSapce =
          typename Impl::FunctorPolicyExecutionSpace< FunctorType, ExecPolicy >::execution_space
        > class ParallelScan;

} // namespace Impl

} // namespace Kokkos

#endif /* #ifndef KOKKOS_CORE_FWD_HPP */<|MERGE_RESOLUTION|>--- conflicted
+++ resolved
@@ -88,47 +88,27 @@
 }
 #endif
 
-<<<<<<< HEAD
-#if defined( KOKKOS_HAVE_SERIAL )
+#if defined( KOKKOS_ENABLE_SERIAL )
 class Serial;    ///< Execution space main process on CPU.
 #endif
 
-#if defined( KOKKOS_HAVE_QTHREADS )
+#if defined( KOKKOS_ENABLE_QTHREADS )
 class Qthreads;  ///< Execution space with Qthreads back-end.
 #endif
 
-#if defined( KOKKOS_HAVE_PTHREAD )
+#if defined( KOKKOS_ENABLE_PTHREAD )
 class Threads;   ///< Execution space with pthreads back-end.
 #endif
 
-#if defined( KOKKOS_HAVE_OPENMP )
+#if defined( KOKKOS_ENABLE_OPENMP )
 class OpenMP;    ///< OpenMP execution space.
 #endif
 
-#if defined( KOKKOS_HAVE_CUDA )
+#if defined( KOKKOS_ENABLE_CUDA )
 class CudaSpace;            ///< Memory space on Cuda GPU
 class CudaUVMSpace;         ///< Memory space on Cuda GPU with UVM
 class CudaHostPinnedSpace;  ///< Memory space on Host accessible to Cuda GPU
 class Cuda;                 ///< Execution space for Cuda GPU
-=======
-#if defined( KOKKOS_ENABLE_SERIAL )
-class Serial ;    ///< Execution space main process on CPU
-#endif // defined( KOKKOS_ENABLE_SERIAL )
-
-#if defined( KOKKOS_ENABLE_PTHREAD )
-class Threads ;  ///< Execution space with pthreads back-end
-#endif
-
-#if defined( KOKKOS_ENABLE_OPENMP )
-class OpenMP ; ///< OpenMP execution space
-#endif
-
-#if defined( KOKKOS_ENABLE_CUDA )
-class CudaSpace ;            ///< Memory space on Cuda GPU
-class CudaUVMSpace ;         ///< Memory space on Cuda GPU with UVM
-class CudaHostPinnedSpace ;  ///< Memory space on Host accessible to Cuda GPU
-class Cuda ;                 ///< Execution space for Cuda GPU
->>>>>>> 28e24b3e
 #endif
 
 template<class ExecutionSpace, class MemorySpace>
@@ -145,62 +125,36 @@
 
 namespace Kokkos {
 
-<<<<<<< HEAD
-#if   defined ( KOKKOS_HAVE_DEFAULT_DEVICE_TYPE_CUDA )
+#if   defined( KOKKOS_ENABLE_DEFAULT_DEVICE_TYPE_CUDA )
   typedef Cuda DefaultExecutionSpace;
-#elif defined ( KOKKOS_HAVE_DEFAULT_DEVICE_TYPE_OPENMP )
+#elif defined( KOKKOS_ENABLE_DEFAULT_DEVICE_TYPE_OPENMP )
   typedef OpenMP DefaultExecutionSpace;
-#elif defined ( KOKKOS_HAVE_DEFAULT_DEVICE_TYPE_THREADS )
+#elif defined( KOKKOS_ENABLE_DEFAULT_DEVICE_TYPE_THREADS )
   typedef Threads DefaultExecutionSpace;
-//#elif defined ( KOKKOS_HAVE_DEFAULT_DEVICE_TYPE_QTHREADS )
+//#elif defined( KOKKOS_ENABLE_DEFAULT_DEVICE_TYPE_QTHREADS )
 //  typedef Qthreads DefaultExecutionSpace;
-#elif defined ( KOKKOS_HAVE_DEFAULT_DEVICE_TYPE_SERIAL )
+#elif defined( KOKKOS_ENABLE_DEFAULT_DEVICE_TYPE_SERIAL )
   typedef Serial DefaultExecutionSpace;
-=======
-#if   defined ( KOKKOS_ENABLE_DEFAULT_DEVICE_TYPE_CUDA )
-  typedef Cuda DefaultExecutionSpace ;
-#elif defined ( KOKKOS_ENABLE_DEFAULT_DEVICE_TYPE_OPENMP )
-  typedef OpenMP DefaultExecutionSpace ;
-#elif defined ( KOKKOS_ENABLE_DEFAULT_DEVICE_TYPE_THREADS )
-  typedef Threads DefaultExecutionSpace ;
-#elif defined ( KOKKOS_ENABLE_DEFAULT_DEVICE_TYPE_SERIAL )
-  typedef Serial DefaultExecutionSpace ;
->>>>>>> 28e24b3e
 #else
 #  error "At least one of the following execution spaces must be defined in order to use Kokkos: Kokkos::Cuda, Kokkos::OpenMP, Kokkos::Threads, Kokkos::Qthreads, or Kokkos::Serial."
 #endif
 
-<<<<<<< HEAD
-#if defined ( KOKKOS_HAVE_DEFAULT_DEVICE_TYPE_OPENMP )
+#if defined( KOKKOS_ENABLE_DEFAULT_DEVICE_TYPE_OPENMP )
   typedef OpenMP DefaultHostExecutionSpace;
-#elif defined ( KOKKOS_HAVE_DEFAULT_DEVICE_TYPE_THREADS )
+#elif defined( KOKKOS_ENABLE_DEFAULT_DEVICE_TYPE_THREADS )
   typedef Threads DefaultHostExecutionSpace;
-//#elif defined ( KOKKOS_HAVE_DEFAULT_DEVICE_TYPE_QTHREADS )
+//#elif defined( KOKKOS_ENABLE_DEFAULT_DEVICE_TYPE_QTHREADS )
 //  typedef Qthreads DefaultHostExecutionSpace;
-#elif defined ( KOKKOS_HAVE_DEFAULT_DEVICE_TYPE_SERIAL )
+#elif defined( KOKKOS_ENABLE_DEFAULT_DEVICE_TYPE_SERIAL )
   typedef Serial DefaultHostExecutionSpace;
-#elif defined ( KOKKOS_HAVE_OPENMP )
+#elif defined( KOKKOS_ENABLE_OPENMP )
   typedef OpenMP DefaultHostExecutionSpace;
-#elif defined ( KOKKOS_HAVE_PTHREAD )
+#elif defined( KOKKOS_ENABLE_PTHREAD )
   typedef Threads DefaultHostExecutionSpace;
-//#elif defined ( KOKKOS_HAVE_QTHREADS )
+//#elif defined( KOKKOS_ENABLE_QTHREADS )
 //  typedef Qthreads DefaultHostExecutionSpace;
-#elif defined ( KOKKOS_HAVE_SERIAL )
+#elif defined( KOKKOS_ENABLE_SERIAL )
   typedef Serial DefaultHostExecutionSpace;
-=======
-#if defined ( KOKKOS_ENABLE_DEFAULT_DEVICE_TYPE_OPENMP )
-  typedef OpenMP DefaultHostExecutionSpace ;
-#elif defined ( KOKKOS_ENABLE_DEFAULT_DEVICE_TYPE_THREADS )
-  typedef Threads DefaultHostExecutionSpace ;
-#elif defined ( KOKKOS_ENABLE_DEFAULT_DEVICE_TYPE_SERIAL )
-  typedef Serial DefaultHostExecutionSpace ;
-#elif defined ( KOKKOS_ENABLE_OPENMP )
-  typedef OpenMP DefaultHostExecutionSpace ;
-#elif defined ( KOKKOS_ENABLE_PTHREAD )
-  typedef Threads DefaultHostExecutionSpace ;
-#elif defined ( KOKKOS_ENABLE_SERIAL )
-  typedef Serial DefaultHostExecutionSpace ;
->>>>>>> 28e24b3e
 #else
 #  error "At least one of the following execution spaces must be defined in order to use Kokkos: Kokkos::OpenMP, Kokkos::Threads, Kokkos::Qthreads, or Kokkos::Serial."
 #endif
@@ -216,13 +170,8 @@
 
 namespace Impl {
 
-<<<<<<< HEAD
-#if defined( KOKKOS_ACTIVE_EXECUTION_MEMORY_SPACE_CUDA ) && defined (KOKKOS_HAVE_CUDA)
+#if defined( KOKKOS_ACTIVE_EXECUTION_MEMORY_SPACE_CUDA ) && defined( KOKKOS_ENABLE_CUDA )
 typedef Kokkos::CudaSpace  ActiveExecutionMemorySpace;
-=======
-#if defined( KOKKOS_ACTIVE_EXECUTION_MEMORY_SPACE_CUDA ) && defined (KOKKOS_ENABLE_CUDA)
-typedef Kokkos::CudaSpace  ActiveExecutionMemorySpace ;
->>>>>>> 28e24b3e
 #elif defined( KOKKOS_ACTIVE_EXECUTION_MEMORY_SPACE_HOST )
 typedef Kokkos::HostSpace  ActiveExecutionMemorySpace;
 #else
