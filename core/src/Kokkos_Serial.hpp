--- conflicted
+++ resolved
@@ -175,7 +175,7 @@
 namespace Impl {
 
 template<>
-struct MemorySpaceAccess 
+struct MemorySpaceAccess
   < Kokkos::Serial::memory_space
   , Kokkos::Serial::scratch_memory_space
   >
@@ -815,264 +815,6 @@
 
 /*--------------------------------------------------------------------------*/
 /*--------------------------------------------------------------------------*/
-<<<<<<< HEAD
-/* Nested parallel patterns for Kokkos::Serial with TeamPolicy */
-
-namespace Kokkos {
-namespace Impl {
-
-template<typename iType>
-struct TeamThreadRangeBoundariesStruct<iType,SerialTeamMember> {
-  typedef iType index_type;
-  const iType begin ;
-  const iType end ;
-  enum {increment = 1};
-  const SerialTeamMember& thread;
-
-  KOKKOS_INLINE_FUNCTION
-  TeamThreadRangeBoundariesStruct (const SerialTeamMember& arg_thread, const iType& arg_count)
-    : begin(0)
-    , end(arg_count)
-    , thread(arg_thread)
-    {}
-
-  KOKKOS_INLINE_FUNCTION
-  TeamThreadRangeBoundariesStruct (const SerialTeamMember& arg_thread, const iType& arg_begin, const iType & arg_end )
-    : begin( arg_begin )
-    , end(   arg_end)
-    , thread( arg_thread )
-    {}
-};
-
-  template<typename iType>
-  struct ThreadVectorRangeBoundariesStruct<iType,SerialTeamMember> {
-    typedef iType index_type;
-    enum {start = 0};
-    const iType end;
-    enum {increment = 1};
-
-    KOKKOS_INLINE_FUNCTION
-    ThreadVectorRangeBoundariesStruct (const SerialTeamMember& thread, const iType& count):
-      end( count )
-    {}
-  };
-
-} // namespace Impl
-
-template< typename iType >
-KOKKOS_INLINE_FUNCTION
-Impl::TeamThreadRangeBoundariesStruct<iType,Impl::SerialTeamMember>
-TeamThreadRange( const Impl::SerialTeamMember& thread, const iType & count )
-{
-  return Impl::TeamThreadRangeBoundariesStruct< iType, Impl::SerialTeamMember >( thread, count );
-}
-
-template< typename iType1, typename iType2 >
-KOKKOS_INLINE_FUNCTION
-Impl::TeamThreadRangeBoundariesStruct< typename std::common_type< iType1, iType2 >::type,
-                                       Impl::SerialTeamMember >
-TeamThreadRange( const Impl::SerialTeamMember& thread, const iType1 & begin, const iType2 & end )
-{
-  typedef typename std::common_type< iType1, iType2 >::type iType;
-  return Impl::TeamThreadRangeBoundariesStruct< iType, Impl::SerialTeamMember >( thread, iType(begin), iType(end) );
-}
-
-template<typename iType>
-KOKKOS_INLINE_FUNCTION
-Impl::ThreadVectorRangeBoundariesStruct<iType,Impl::SerialTeamMember >
-  ThreadVectorRange(const Impl::SerialTeamMember& thread, const iType& count) {
-  return Impl::ThreadVectorRangeBoundariesStruct<iType,Impl::SerialTeamMember >(thread,count);
-}
-
-KOKKOS_INLINE_FUNCTION
-Impl::ThreadSingleStruct<Impl::SerialTeamMember> PerTeam(const Impl::SerialTeamMember& thread) {
-  return Impl::ThreadSingleStruct<Impl::SerialTeamMember>(thread);
-}
-
-KOKKOS_INLINE_FUNCTION
-Impl::VectorSingleStruct<Impl::SerialTeamMember> PerThread(const Impl::SerialTeamMember& thread) {
-  return Impl::VectorSingleStruct<Impl::SerialTeamMember>(thread);
-}
-
-} // namespace Kokkos
-
-namespace Kokkos {
-
-  /** \brief  Inter-thread parallel_for. Executes lambda(iType i) for each i=0..N-1.
-   *
-   * The range i=0..N-1 is mapped to all threads of the the calling thread team.
-   * This functionality requires C++11 support.*/
-template<typename iType, class Lambda>
-KOKKOS_INLINE_FUNCTION
-void parallel_for(const Impl::TeamThreadRangeBoundariesStruct<iType,Impl::SerialTeamMember>& loop_boundaries, const Lambda& lambda) {
-  for( iType i = loop_boundaries.begin; i < loop_boundaries.end; i+=loop_boundaries.increment)
-    lambda(i);
-}
-
-/** \brief  Inter-thread vector parallel_reduce. Executes lambda(iType i, ValueType & val) for each i=0..N-1.
- *
- * The range i=0..N-1 is mapped to all threads of the the calling thread team and a summation of
- * val is performed and put into result. This functionality requires C++11 support.*/
-template< typename iType, class Lambda, typename ValueType >
-KOKKOS_INLINE_FUNCTION
-void parallel_reduce(const Impl::TeamThreadRangeBoundariesStruct<iType,Impl::SerialTeamMember>& loop_boundaries,
-                     const Lambda & lambda, ValueType& result) {
-
-  result = ValueType();
-
-  for( iType i = loop_boundaries.begin; i < loop_boundaries.end; i+=loop_boundaries.increment) {
-    ValueType tmp = ValueType();
-    lambda(i,tmp);
-    result+=tmp;
-  }
-
-  result = loop_boundaries.thread.team_reduce(result,Impl::JoinAdd<ValueType>());
-}
-
-/** \brief  Intra-thread vector parallel_reduce. Executes lambda(iType i, ValueType & val) for each i=0..N-1.
- *
- * The range i=0..N-1 is mapped to all vector lanes of the the calling thread and a reduction of
- * val is performed using JoinType(ValueType& val, const ValueType& update) and put into init_result.
- * The input value of init_result is used as initializer for temporary variables of ValueType. Therefore
- * the input value should be the neutral element with respect to the join operation (e.g. '0 for +-' or
- * '1 for *'). This functionality requires C++11 support.*/
-template< typename iType, class Lambda, typename ValueType, class JoinType >
-KOKKOS_INLINE_FUNCTION
-void parallel_reduce(const Impl::TeamThreadRangeBoundariesStruct<iType,Impl::SerialTeamMember>& loop_boundaries,
-                     const Lambda & lambda, const JoinType& join, ValueType& init_result) {
-
-  ValueType result = init_result;
-
-  for( iType i = loop_boundaries.begin; i < loop_boundaries.end; i+=loop_boundaries.increment) {
-    ValueType tmp = ValueType();
-    lambda(i,tmp);
-    join(result,tmp);
-  }
-
-  init_result = loop_boundaries.thread.team_reduce(result,Impl::JoinLambdaAdapter<ValueType,JoinType>(join));
-}
-
-} //namespace Kokkos
-
-namespace Kokkos {
-/** \brief  Intra-thread vector parallel_for. Executes lambda(iType i) for each i=0..N-1.
- *
- * The range i=0..N-1 is mapped to all vector lanes of the the calling thread.
- * This functionality requires C++11 support.*/
-template<typename iType, class Lambda>
-KOKKOS_INLINE_FUNCTION
-void parallel_for(const Impl::ThreadVectorRangeBoundariesStruct<iType,Impl::SerialTeamMember >&
-    loop_boundaries, const Lambda& lambda) {
-  #ifdef KOKKOS_ENABLE_PRAGMA_IVDEP
-  #pragma ivdep
-  #endif
-  for( iType i = loop_boundaries.start; i < loop_boundaries.end; i+=loop_boundaries.increment)
-    lambda(i);
-}
-
-/** \brief  Intra-thread vector parallel_reduce. Executes lambda(iType i, ValueType & val) for each i=0..N-1.
- *
- * The range i=0..N-1 is mapped to all vector lanes of the the calling thread and a summation of
- * val is performed and put into result. This functionality requires C++11 support.*/
-template< typename iType, class Lambda, typename ValueType >
-KOKKOS_INLINE_FUNCTION
-void parallel_reduce(const Impl::ThreadVectorRangeBoundariesStruct<iType,Impl::SerialTeamMember >&
-      loop_boundaries, const Lambda & lambda, ValueType& result) {
-  result = ValueType();
-#ifdef KOKKOS_ENABLE_PRAGMA_IVDEP
-#pragma ivdep
-#endif
-  for( iType i = loop_boundaries.start; i < loop_boundaries.end; i+=loop_boundaries.increment) {
-    ValueType tmp = ValueType();
-    lambda(i,tmp);
-    result+=tmp;
-  }
-}
-
-/** \brief  Intra-thread vector parallel_reduce. Executes lambda(iType i, ValueType & val) for each i=0..N-1.
- *
- * The range i=0..N-1 is mapped to all vector lanes of the the calling thread and a reduction of
- * val is performed using JoinType(ValueType& val, const ValueType& update) and put into init_result.
- * The input value of init_result is used as initializer for temporary variables of ValueType. Therefore
- * the input value should be the neutral element with respect to the join operation (e.g. '0 for +-' or
- * '1 for *'). This functionality requires C++11 support.*/
-template< typename iType, class Lambda, typename ValueType, class JoinType >
-KOKKOS_INLINE_FUNCTION
-void parallel_reduce(const Impl::ThreadVectorRangeBoundariesStruct<iType,Impl::SerialTeamMember >&
-      loop_boundaries, const Lambda & lambda, const JoinType& join, ValueType& init_result) {
-
-  ValueType result = init_result;
-#ifdef KOKKOS_ENABLE_PRAGMA_IVDEP
-#pragma ivdep
-#endif
-  for( iType i = loop_boundaries.start; i < loop_boundaries.end; i+=loop_boundaries.increment) {
-    ValueType tmp = ValueType();
-    lambda(i,tmp);
-    join(result,tmp);
-  }
-  init_result = result;
-}
-
-/** \brief  Intra-thread vector parallel exclusive prefix sum. Executes lambda(iType i, ValueType & val, bool final)
- *          for each i=0..N-1.
- *
- * The range i=0..N-1 is mapped to all vector lanes in the thread and a scan operation is performed.
- * Depending on the target execution space the operator might be called twice: once with final=false
- * and once with final=true. When final==true val contains the prefix sum value. The contribution of this
- * "i" needs to be added to val no matter whether final==true or not. In a serial execution
- * (i.e. team_size==1) the operator is only called once with final==true. Scan_val will be set
- * to the final sum value over all vector lanes.
- * This functionality requires C++11 support.*/
-template< typename iType, class FunctorType >
-KOKKOS_INLINE_FUNCTION
-void parallel_scan(const Impl::ThreadVectorRangeBoundariesStruct<iType,Impl::SerialTeamMember >&
-      loop_boundaries, const FunctorType & lambda) {
-
-  typedef Kokkos::Impl::FunctorValueTraits< FunctorType , void > ValueTraits ;
-  typedef typename ValueTraits::value_type value_type ;
-
-  value_type scan_val = value_type();
-
-#ifdef KOKKOS_ENABLE_PRAGMA_IVDEP
-#pragma ivdep
-#endif
-  for( iType i = loop_boundaries.start; i < loop_boundaries.end; i+=loop_boundaries.increment) {
-    lambda(i,scan_val,true);
-  }
-}
-
-} // namespace Kokkos
-
-namespace Kokkos {
-
-template<class FunctorType>
-KOKKOS_INLINE_FUNCTION
-void single(const Impl::VectorSingleStruct<Impl::SerialTeamMember>& , const FunctorType& lambda) {
-  lambda();
-}
-
-template<class FunctorType>
-KOKKOS_INLINE_FUNCTION
-void single(const Impl::ThreadSingleStruct<Impl::SerialTeamMember>& , const FunctorType& lambda) {
-  lambda();
-}
-
-template<class FunctorType, class ValueType>
-KOKKOS_INLINE_FUNCTION
-void single(const Impl::VectorSingleStruct<Impl::SerialTeamMember>& , const FunctorType& lambda, ValueType& val) {
-  lambda(val);
-}
-
-template<class FunctorType, class ValueType>
-KOKKOS_INLINE_FUNCTION
-void single(const Impl::ThreadSingleStruct<Impl::SerialTeamMember>& , const FunctorType& lambda, ValueType& val) {
-  lambda(val);
-}
-}
-
-//----------------------------------------------------------------------------
-=======
->>>>>>> ca57cd24
 
 #include <impl/Kokkos_Serial_Task.hpp>
 
