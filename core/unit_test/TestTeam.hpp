/*
//@HEADER
// ************************************************************************
//
//                        Kokkos v. 2.0
//              Copyright (2014) Sandia Corporation
//
// Under the terms of Contract DE-AC04-94AL85000 with Sandia Corporation,
// the U.S. Government retains certain rights in this software.
//
// Redistribution and use in source and binary forms, with or without
// modification, are permitted provided that the following conditions are
// met:
//
// 1. Redistributions of source code must retain the above copyright
// notice, this list of conditions and the following disclaimer.
//
// 2. Redistributions in binary form must reproduce the above copyright
// notice, this list of conditions and the following disclaimer in the
// documentation and/or other materials provided with the distribution.
//
// 3. Neither the name of the Corporation nor the names of the
// contributors may be used to endorse or promote products derived from
// this software without specific prior written permission.
//
// THIS SOFTWARE IS PROVIDED BY SANDIA CORPORATION "AS IS" AND ANY
// EXPRESS OR IMPLIED WARRANTIES, INCLUDING, BUT NOT LIMITED TO, THE
// IMPLIED WARRANTIES OF MERCHANTABILITY AND FITNESS FOR A PARTICULAR
// PURPOSE ARE DISCLAIMED. IN NO EVENT SHALL SANDIA CORPORATION OR THE
// CONTRIBUTORS BE LIABLE FOR ANY DIRECT, INDIRECT, INCIDENTAL, SPECIAL,
// EXEMPLARY, OR CONSEQUENTIAL DAMAGES (INCLUDING, BUT NOT LIMITED TO,
// PROCUREMENT OF SUBSTITUTE GOODS OR SERVICES; LOSS OF USE, DATA, OR
// PROFITS; OR BUSINESS INTERRUPTION) HOWEVER CAUSED AND ON ANY THEORY OF
// LIABILITY, WHETHER IN CONTRACT, STRICT LIABILITY, OR TORT (INCLUDING
// NEGLIGENCE OR OTHERWISE) ARISING IN ANY WAY OUT OF THE USE OF THIS
// SOFTWARE, EVEN IF ADVISED OF THE POSSIBILITY OF SUCH DAMAGE.
//
// Questions? Contact  H. Carter Edwards (hcedwar@sandia.gov)
//
// ************************************************************************
//@HEADER
*/

#include <stdio.h>
#include <stdexcept>
#include <sstream>
#include <iostream>

#include <Kokkos_Core.hpp>

namespace Test {

namespace {

template< class ExecSpace, class ScheduleType >
struct TestTeamPolicy {
  typedef typename Kokkos::TeamPolicy< ScheduleType,  ExecSpace >::member_type team_member;
  typedef Kokkos::View< int**, ExecSpace > view_type;

  view_type m_flags;

  TestTeamPolicy( const size_t league_size )
    : m_flags( Kokkos::ViewAllocateWithoutInitializing( "flags" ),
               Kokkos::TeamPolicy< ScheduleType,  ExecSpace >::team_size_max( *this ),
               league_size ) {}

  struct VerifyInitTag {};

  KOKKOS_INLINE_FUNCTION
  void operator()( const team_member & member ) const
  {
    const int tid = member.team_rank() + member.team_size() * member.league_rank();

    m_flags( member.team_rank(), member.league_rank() ) = tid;
  }

  KOKKOS_INLINE_FUNCTION
  void operator()( const VerifyInitTag &, const team_member & member ) const
  {
    const int tid = member.team_rank() + member.team_size() * member.league_rank();

    if ( tid != m_flags( member.team_rank(), member.league_rank() ) ) {
      printf( "TestTeamPolicy member(%d,%d) error %d != %d\n",
               member.league_rank(), member.team_rank(),
               tid, m_flags( member.team_rank(), member.league_rank() ) );
    }
  }

  // Included for test_small_league_size.
  TestTeamPolicy() : m_flags() {}

  // Included for test_small_league_size.
  struct NoOpTag {};

  KOKKOS_INLINE_FUNCTION
  void operator()( const NoOpTag &, const team_member & member ) const {}


  static void test_small_league_size() {
    int bs = 8; // batch size (number of elements per batch)
    int ns = 16; // total number of "problems" to process

    // Calculate total scratch memory space size.
    const int level = 0;
    int mem_size = 960;
    const int num_teams = ns / bs;
    const Kokkos::TeamPolicy< ExecSpace, NoOpTag > policy( num_teams, Kokkos::AUTO() );

    Kokkos::parallel_for( policy.set_scratch_size( level, Kokkos::PerTeam( mem_size ), Kokkos::PerThread( 0 ) ),
                          TestTeamPolicy() );
  }

  static void test_for( const size_t league_size )
  {
    TestTeamPolicy functor( league_size );

    const int team_size = Kokkos::TeamPolicy< ScheduleType,  ExecSpace >::team_size_max( functor );

    Kokkos::parallel_for( Kokkos::TeamPolicy< ScheduleType,  ExecSpace >( league_size, team_size ), functor );
    Kokkos::parallel_for( Kokkos::TeamPolicy< ScheduleType,  ExecSpace, VerifyInitTag >( league_size, team_size ), functor );

    test_small_league_size();
  }

  struct ReduceTag {};

  typedef long value_type;

  KOKKOS_INLINE_FUNCTION
  void operator()( const team_member & member, value_type & update ) const
  {
    update += member.team_rank() + member.team_size() * member.league_rank();
  }

  KOKKOS_INLINE_FUNCTION
  void operator()( const ReduceTag &, const team_member & member, value_type & update ) const
  {
    update += 1 + member.team_rank() + member.team_size() * member.league_rank();
  }

  static void test_reduce( const size_t league_size )
  {
    TestTeamPolicy functor( league_size );

    const int team_size = Kokkos::TeamPolicy< ScheduleType,  ExecSpace >::team_size_max( functor );
    const long N = team_size * league_size;

    long total = 0;

    Kokkos::parallel_reduce( Kokkos::TeamPolicy< ScheduleType, ExecSpace >( league_size, team_size ), functor, total );
    ASSERT_EQ( size_t( ( N - 1 ) * ( N ) ) / 2, size_t( total ) );

    Kokkos::parallel_reduce( Kokkos::TeamPolicy< ScheduleType, ExecSpace, ReduceTag >( league_size, team_size ), functor, total );
    ASSERT_EQ( ( size_t( N ) * size_t( N + 1 ) ) / 2, size_t( total ) );
  }
};

} // namespace

} // namespace Test

/*--------------------------------------------------------------------------*/

namespace Test {

template< typename ScalarType, class DeviceType, class ScheduleType >
class ReduceTeamFunctor
{
public:
  typedef DeviceType                                           execution_space;
  typedef Kokkos::TeamPolicy< ScheduleType, execution_space >  policy_type;
  typedef typename execution_space::size_type                  size_type;

  struct value_type {
    ScalarType value[3];
  };

  const size_type nwork;

  ReduceTeamFunctor( const size_type & arg_nwork ) : nwork( arg_nwork ) {}

  ReduceTeamFunctor( const ReduceTeamFunctor & rhs ) : nwork( rhs.nwork ) {}

  KOKKOS_INLINE_FUNCTION
  void init( value_type & dst ) const
  {
    dst.value[0] = 0;
    dst.value[1] = 0;
    dst.value[2] = 0;
  }

  KOKKOS_INLINE_FUNCTION
  void join( volatile value_type & dst, const volatile value_type & src ) const
  {
    dst.value[0] += src.value[0];
    dst.value[1] += src.value[1];
    dst.value[2] += src.value[2];
  }

  KOKKOS_INLINE_FUNCTION
  void operator()( const typename policy_type::member_type ind, value_type & dst ) const
  {
    const int thread_rank = ind.team_rank() + ind.team_size() * ind.league_rank();
    const int thread_size = ind.team_size() * ind.league_size();
    const int chunk = ( nwork + thread_size - 1 ) / thread_size;

    size_type iwork = chunk * thread_rank;
    const size_type iwork_end = iwork + chunk < nwork ? iwork + chunk : nwork;

    for ( ; iwork < iwork_end; ++iwork ) {
      dst.value[0] += 1;
      dst.value[1] += iwork + 1;
      dst.value[2] += nwork - iwork;
    }
  }
};

} // namespace Test

namespace {

template< typename ScalarType, class DeviceType, class ScheduleType >
class TestReduceTeam
{
public:
  typedef DeviceType                                            execution_space;
  typedef Kokkos::TeamPolicy< ScheduleType,  execution_space >  policy_type;
  typedef typename execution_space::size_type                   size_type;

  TestReduceTeam( const size_type & nwork ) { run_test( nwork ); }

  void run_test( const size_type & nwork )
  {
    typedef Test::ReduceTeamFunctor< ScalarType, execution_space, ScheduleType> functor_type;
    typedef typename functor_type::value_type value_type;
    typedef Kokkos::View< value_type, Kokkos::HostSpace, Kokkos::MemoryUnmanaged > result_type;

    enum { Count = 3 };
    enum { Repeat = 100 };

    value_type result[ Repeat ];

    const unsigned long nw   = nwork;
    const unsigned long nsum = nw % 2 ? nw * ( ( nw + 1 ) / 2 )
                                      : ( nw / 2 ) * ( nw + 1 );

    const unsigned team_size   = policy_type::team_size_recommended( functor_type( nwork ) );
    const unsigned league_size = ( nwork + team_size - 1 ) / team_size;

    policy_type team_exec( league_size, team_size );

    for ( unsigned i = 0; i < Repeat; ++i ) {
      result_type tmp( & result[i] );
      Kokkos::parallel_reduce( team_exec, functor_type( nwork ), tmp );
    }

    execution_space::fence();

    for ( unsigned i = 0; i < Repeat; ++i ) {
      for ( unsigned j = 0; j < Count; ++j ) {
        const unsigned long correct = 0 == j % 3 ? nw : nsum;
        ASSERT_EQ( (ScalarType) correct, result[i].value[j] );
      }
    }
  }
};

} // namespace

/*--------------------------------------------------------------------------*/

namespace Test {

template< class DeviceType, class ScheduleType >
class ScanTeamFunctor
{
public:
  typedef DeviceType                                            execution_space;
  typedef Kokkos::TeamPolicy< ScheduleType,  execution_space >  policy_type;
  typedef long int                                              value_type;

  Kokkos::View< value_type, execution_space > accum;
  Kokkos::View< value_type, execution_space > total;

  ScanTeamFunctor() : accum( "accum" ), total( "total" ) {}

  KOKKOS_INLINE_FUNCTION
  void init( value_type & error ) const { error = 0; }

  KOKKOS_INLINE_FUNCTION
  void join( value_type volatile & error, value_type volatile const & input ) const
  { if ( input ) error = 1; }

  struct JoinMax {
    typedef long int value_type;

    KOKKOS_INLINE_FUNCTION
    void join( value_type volatile & dst, value_type volatile const & input ) const
    { if ( dst < input ) dst = input; }
  };

  KOKKOS_INLINE_FUNCTION
  void operator()( const typename policy_type::member_type ind, value_type & error ) const
  {
    if ( 0 == ind.league_rank() && 0 == ind.team_rank() ) {
      const long int thread_count = ind.league_size() * ind.team_size();
      total() = ( thread_count * ( thread_count + 1 ) ) / 2;
    }

    // Team max:
    const int long m = ind.team_reduce( (long int) ( ind.league_rank() + ind.team_rank() ), JoinMax() );

    if ( m != ind.league_rank() + ( ind.team_size() - 1 ) ) {
      printf( "ScanTeamFunctor[%d.%d of %d.%d] reduce_max_answer(%ld) != reduce_max(%ld)\n",
               ind.league_rank(), ind.team_rank(),
               ind.league_size(), ind.team_size(),
               (long int) ( ind.league_rank() + ( ind.team_size() - 1 ) ), m );
    }

    // Scan:
    const long int answer =
      ( ind.league_rank() + 1 ) * ind.team_rank() + ( ind.team_rank() * ( ind.team_rank() + 1 ) ) / 2;

    const long int result =
      ind.team_scan( ind.league_rank() + 1 + ind.team_rank() + 1 );

    const long int result2 =
      ind.team_scan( ind.league_rank() + 1 + ind.team_rank() + 1 );

    if ( answer != result || answer != result2 ) {
      printf( "ScanTeamFunctor[%d.%d of %d.%d] answer(%ld) != scan_first(%ld) or scan_second(%ld)\n",
              ind.league_rank(), ind.team_rank(),
              ind.league_size(), ind.team_size(),
              answer, result, result2 );

      error = 1;
    }

    const long int thread_rank = ind.team_rank() +
                                 ind.team_size() * ind.league_rank();
    ind.team_scan( 1 + thread_rank, accum.ptr_on_device() );
  }
};

template< class DeviceType, class ScheduleType >
class TestScanTeam
{
public:
  typedef DeviceType                                            execution_space;
  typedef long int                                              value_type;
  typedef Kokkos::TeamPolicy< ScheduleType,  execution_space >  policy_type;
  typedef Test::ScanTeamFunctor<DeviceType, ScheduleType>       functor_type;

  TestScanTeam( const size_t nteam ) { run_test( nteam ); }

  void run_test( const size_t nteam )
  {
    typedef Kokkos::View< long int, Kokkos::HostSpace, Kokkos::MemoryUnmanaged >  result_type;

    const unsigned REPEAT = 100000;
    unsigned Repeat;

    if ( nteam == 0 ) {
      Repeat = 1;
    }
    else {
      Repeat = ( REPEAT + nteam - 1 ) / nteam; // Error here.
    }

    functor_type functor;

    policy_type team_exec( nteam, policy_type::team_size_max( functor ) );

    for ( unsigned i = 0; i < Repeat; ++i ) {
      long int accum = 0;
      long int total = 0;
      long int error = 0;
      Kokkos::deep_copy( functor.accum, total );

      Kokkos::parallel_reduce( team_exec, functor, result_type( & error ) );
      DeviceType::fence();

      Kokkos::deep_copy( accum, functor.accum );
      Kokkos::deep_copy( total, functor.total );

      ASSERT_EQ( error, 0 );
      ASSERT_EQ( total, accum );
    }

    execution_space::fence();
  }
};

} // namespace Test

/*--------------------------------------------------------------------------*/

namespace Test {

template< class ExecSpace, class ScheduleType >
struct SharedTeamFunctor {

  typedef ExecSpace                                             execution_space;
  typedef int                                                   value_type;
  typedef Kokkos::TeamPolicy< ScheduleType,  execution_space >  policy_type;

  enum { SHARED_COUNT = 1000 };

  typedef typename ExecSpace::scratch_memory_space  shmem_space;

  // TBD: MemoryUnmanaged should be the default for shared memory space.
  typedef Kokkos::View< int*, shmem_space, Kokkos::MemoryUnmanaged > shared_int_array_type;

  // Tell how much shared memory will be required by this functor.
  inline
  unsigned team_shmem_size( int team_size ) const
  {
    return shared_int_array_type::shmem_size( SHARED_COUNT ) +
           shared_int_array_type::shmem_size( SHARED_COUNT );
  }

  KOKKOS_INLINE_FUNCTION
  void operator()( const typename policy_type::member_type & ind, value_type & update ) const
  {
<<<<<<< HEAD
    const shared_int_array_type shared_A( ind.team_shmem(), SHARED_COUNT );
    const shared_int_array_type shared_B( ind.team_shmem(), SHARED_COUNT );

    if ( ( shared_A.ptr_on_device () == NULL && SHARED_COUNT > 0 ) ||
         ( shared_B.ptr_on_device () == NULL && SHARED_COUNT > 0 ) )
    {
      printf( "Failed to allocate shared memory of size %lu\n",
              static_cast<unsigned long>( SHARED_COUNT ) );

      ++update; // Failure to allocate is an error.
=======
    const shared_int_array_type shared_A( ind.team_shmem() , SHARED_COUNT );
    const shared_int_array_type shared_B( ind.team_shmem() , SHARED_COUNT );

    if ((shared_A.ptr_on_device () == NULL && SHARED_COUNT > 0) ||
        (shared_B.ptr_on_device () == NULL && SHARED_COUNT > 0)) {
      printf ("member( %d/%d , %d/%d ) Failed to allocate shared memory of size %lu\n"
             , ind.league_rank()
             , ind.league_size()
             , ind.team_rank()
             , ind.team_size()
             , static_cast<unsigned long> (SHARED_COUNT));
      ++update; // failure to allocate is an error
>>>>>>> 28e24b3e
    }
    else {
      for ( int i = ind.team_rank(); i < SHARED_COUNT; i += ind.team_size() ) {
        shared_A[i] = i + ind.league_rank();
        shared_B[i] = 2 * i + ind.league_rank();
      }

      ind.team_barrier();

      if ( ind.team_rank() + 1 == ind.team_size() ) {
        for ( int i = 0; i < SHARED_COUNT; ++i ) {
          if ( shared_A[i] != i + ind.league_rank() ) {
            ++update;
          }

          if ( shared_B[i] != 2 * i + ind.league_rank() ) {
            ++update;
          }
        }
      }
    }
  }
};

} // namespace Test

namespace {

template< class ExecSpace, class ScheduleType >
struct TestSharedTeam {
  TestSharedTeam() { run(); }

  void run()
  {
    typedef Test::SharedTeamFunctor<ExecSpace, ScheduleType> Functor;
    typedef Kokkos::View< typename Functor::value_type, Kokkos::HostSpace, Kokkos::MemoryUnmanaged > result_type;

    const size_t team_size = Kokkos::TeamPolicy< ScheduleType, ExecSpace >::team_size_max( Functor() );

    Kokkos::TeamPolicy< ScheduleType, ExecSpace > team_exec( 8192 / team_size, team_size );

    typename Functor::value_type error_count = 0;

    Kokkos::parallel_reduce( team_exec, Functor(), result_type( & error_count ) );

    ASSERT_EQ( error_count, 0 );
  }
};

} // namespace

namespace Test {

<<<<<<< HEAD
#if defined ( KOKKOS_HAVE_CXX11_DISPATCH_LAMBDA )
=======
#if defined (KOKKOS_ENABLE_CXX11_DISPATCH_LAMBDA)
>>>>>>> 28e24b3e
template< class MemorySpace, class ExecSpace, class ScheduleType >
struct TestLambdaSharedTeam {
  TestLambdaSharedTeam() { run(); }

  void run()
  {
    typedef Test::SharedTeamFunctor< ExecSpace, ScheduleType > Functor;
    //typedef Kokkos::View< typename Functor::value_type, Kokkos::HostSpace, Kokkos::MemoryUnmanaged > result_type;
    typedef Kokkos::View< typename Functor::value_type, MemorySpace, Kokkos::MemoryUnmanaged > result_type;

    typedef typename ExecSpace::scratch_memory_space shmem_space;

    // TBD: MemoryUnmanaged should be the default for shared memory space.
    typedef Kokkos::View< int*, shmem_space, Kokkos::MemoryUnmanaged > shared_int_array_type;

    const int SHARED_COUNT = 1000;
    int team_size = 1;
<<<<<<< HEAD

#ifdef KOKKOS_HAVE_CUDA
    if ( std::is_same< ExecSpace, Kokkos::Cuda >::value ) team_size = 128;
=======
#ifdef KOKKOS_ENABLE_CUDA
    if(std::is_same<ExecSpace,Kokkos::Cuda>::value)
      team_size = 128;
>>>>>>> 28e24b3e
#endif

    Kokkos::TeamPolicy< ScheduleType,  ExecSpace > team_exec( 8192 / team_size, team_size );
    team_exec = team_exec.set_scratch_size( 0, Kokkos::PerTeam( SHARED_COUNT * 2 * sizeof( int ) ) );

    typename Functor::value_type error_count = 0;

    Kokkos::parallel_reduce( team_exec, KOKKOS_LAMBDA
        ( const typename Kokkos::TeamPolicy< ScheduleType,  ExecSpace >::member_type & ind, int & update )
    {
      const shared_int_array_type shared_A( ind.team_shmem(), SHARED_COUNT );
      const shared_int_array_type shared_B( ind.team_shmem(), SHARED_COUNT );

      if ( ( shared_A.ptr_on_device () == NULL && SHARED_COUNT > 0 ) ||
           ( shared_B.ptr_on_device () == NULL && SHARED_COUNT > 0 ) )
      {
        printf( "Failed to allocate shared memory of size %lu\n",
                static_cast<unsigned long>( SHARED_COUNT ) );

        ++update; // Failure to allocate is an error.
      }
      else {
        for ( int i = ind.team_rank(); i < SHARED_COUNT; i += ind.team_size() ) {
          shared_A[i] = i + ind.league_rank();
          shared_B[i] = 2 * i + ind.league_rank();
        }

        ind.team_barrier();

        if ( ind.team_rank() + 1 == ind.team_size() ) {
          for ( int i = 0; i < SHARED_COUNT; ++i ) {
            if ( shared_A[i] != i + ind.league_rank() ) {
              ++update;
            }

            if ( shared_B[i] != 2 * i + ind.league_rank() ) {
              ++update;
            }
          }
        }
      }
    }, result_type( & error_count ) );

    ASSERT_EQ( error_count, 0 );
  }
};
#endif

} // namespace Test

namespace Test {

template< class ExecSpace, class ScheduleType >
struct ScratchTeamFunctor {

  typedef ExecSpace                                            execution_space;
  typedef int                                                  value_type;
  typedef Kokkos::TeamPolicy< ScheduleType, execution_space >  policy_type;

  enum { SHARED_TEAM_COUNT = 100 };
  enum { SHARED_THREAD_COUNT = 10 };

  typedef typename ExecSpace::scratch_memory_space shmem_space;

  // TBD: MemoryUnmanaged should be the default for shared memory space.
  typedef Kokkos::View< size_t*, shmem_space, Kokkos::MemoryUnmanaged > shared_int_array_type;

  KOKKOS_INLINE_FUNCTION
  void operator()( const typename policy_type::member_type & ind, value_type & update ) const
  {
    const shared_int_array_type scratch_ptr( ind.team_scratch( 1 ), 3 * ind.team_size() );
    const shared_int_array_type scratch_A( ind.team_scratch( 1 ), SHARED_TEAM_COUNT );
    const shared_int_array_type scratch_B( ind.thread_scratch( 1 ), SHARED_THREAD_COUNT );

    if ( ( scratch_ptr.ptr_on_device () == NULL ) ||
         ( scratch_A.  ptr_on_device () == NULL && SHARED_TEAM_COUNT > 0 ) ||
         ( scratch_B.  ptr_on_device () == NULL && SHARED_THREAD_COUNT > 0 ) )
    {
      printf( "Failed to allocate shared memory of size %lu\n",
              static_cast<unsigned long>( SHARED_TEAM_COUNT ) );

      ++update; // Failure to allocate is an error.
    }
    else {
      Kokkos::parallel_for( Kokkos::TeamThreadRange( ind, 0, (int) SHARED_TEAM_COUNT ), [&] ( const int & i ) {
        scratch_A[i] = i + ind.league_rank();
      });

      for ( int i = 0; i < SHARED_THREAD_COUNT; i++ ) {
        scratch_B[i] = 10000 * ind.league_rank() + 100 * ind.team_rank() + i;
      }

      scratch_ptr[ind.team_rank()] = (size_t) scratch_A.ptr_on_device();
      scratch_ptr[ind.team_rank() + ind.team_size()] = (size_t) scratch_B.ptr_on_device();

      ind.team_barrier();

      for ( int i = 0; i < SHARED_TEAM_COUNT; i++ ) {
        if ( scratch_A[i] != size_t( i + ind.league_rank() ) ) ++update;
      }

      for ( int i = 0; i < ind.team_size(); i++ ) {
        if ( scratch_ptr[0] != scratch_ptr[i] ) ++update;
      }

      if ( scratch_ptr[1 + ind.team_size()] - scratch_ptr[0 + ind.team_size()] < SHARED_THREAD_COUNT * sizeof( size_t ) ) {
        ++update;
      }

      for ( int i = 1; i < ind.team_size(); i++ ) {
        if ( ( scratch_ptr[i + ind.team_size()] - scratch_ptr[i - 1 + ind.team_size()] ) !=
             ( scratch_ptr[1 + ind.team_size()] - scratch_ptr[0 + ind.team_size()] ) )
        {
          ++update;
        }
      }
    }
  }
};

} // namespace Test

namespace {

template< class ExecSpace, class ScheduleType >
struct TestScratchTeam {
  TestScratchTeam() { run(); }

  void run()
  {
    typedef Test::ScratchTeamFunctor<ExecSpace, ScheduleType> Functor;
    typedef Kokkos::View< typename Functor::value_type, Kokkos::HostSpace, Kokkos::MemoryUnmanaged >  result_type;

    const size_t team_size = Kokkos::TeamPolicy< ScheduleType,  ExecSpace >::team_size_max( Functor() );

    Kokkos::TeamPolicy< ScheduleType,  ExecSpace > team_exec( 8192 / team_size, team_size );

    typename Functor::value_type error_count = 0;

    int team_scratch_size   = Functor::shared_int_array_type::shmem_size( Functor::SHARED_TEAM_COUNT ) +
                              Functor::shared_int_array_type::shmem_size( 3 * team_size );

    int thread_scratch_size = Functor::shared_int_array_type::shmem_size( Functor::SHARED_THREAD_COUNT );

    Kokkos::parallel_reduce( team_exec.set_scratch_size( 0, Kokkos::PerTeam( team_scratch_size ),
                                                         Kokkos::PerThread( thread_scratch_size ) ),
                             Functor(), result_type( & error_count ) );

    ASSERT_EQ( error_count, 0 );
  }
};

} // namespace

namespace Test {

template< class ExecSpace >
KOKKOS_INLINE_FUNCTION
int test_team_mulit_level_scratch_loop_body( const typename Kokkos::TeamPolicy<ExecSpace>::member_type& team ) {
  Kokkos::View< double*, ExecSpace, Kokkos::MemoryTraits<Kokkos::Unmanaged> > a_team1( team.team_scratch( 0 ), 128 );
  Kokkos::View< double*, ExecSpace, Kokkos::MemoryTraits<Kokkos::Unmanaged> > a_thread1( team.thread_scratch( 0 ), 16 );
  Kokkos::View< double*, ExecSpace, Kokkos::MemoryTraits<Kokkos::Unmanaged> > a_team2( team.team_scratch( 0 ), 128 );
  Kokkos::View< double*, ExecSpace, Kokkos::MemoryTraits<Kokkos::Unmanaged> > a_thread2( team.thread_scratch( 0 ), 16 );

  Kokkos::View< double*, ExecSpace, Kokkos::MemoryTraits<Kokkos::Unmanaged> > b_team1( team.team_scratch( 1 ), 128000 );
  Kokkos::View< double*, ExecSpace, Kokkos::MemoryTraits<Kokkos::Unmanaged> > b_thread1( team.thread_scratch( 1 ), 16000 );
  Kokkos::View< double*, ExecSpace, Kokkos::MemoryTraits<Kokkos::Unmanaged> > b_team2( team.team_scratch( 1 ), 128000 );
  Kokkos::View< double*, ExecSpace, Kokkos::MemoryTraits<Kokkos::Unmanaged> > b_thread2( team.thread_scratch( 1 ), 16000 );

  Kokkos::View< double*, ExecSpace, Kokkos::MemoryTraits<Kokkos::Unmanaged> > a_team3( team.team_scratch( 0 ), 128 );
  Kokkos::View< double*, ExecSpace, Kokkos::MemoryTraits<Kokkos::Unmanaged> > a_thread3( team.thread_scratch( 0 ), 16 );
  Kokkos::View< double*, ExecSpace, Kokkos::MemoryTraits<Kokkos::Unmanaged> > b_team3( team.team_scratch( 1 ), 128000 );
  Kokkos::View< double*, ExecSpace, Kokkos::MemoryTraits<Kokkos::Unmanaged> > b_thread3( team.thread_scratch( 1 ), 16000 );

  // The explicit types for 0 and 128 are here to test TeamThreadRange accepting different
  // types for begin and end.
  Kokkos::parallel_for( Kokkos::TeamThreadRange( team, int( 0 ), unsigned( 128 ) ), [&] ( const int & i )
  {
    a_team1( i ) = 1000000 + i;
    a_team2( i ) = 2000000 + i;
    a_team3( i ) = 3000000 + i;
  });
  team.team_barrier();

  Kokkos::parallel_for( Kokkos::ThreadVectorRange( team, 16 ), [&] ( const int & i )
  {
    a_thread1( i ) = 1000000 + 100000* team.team_rank() + 16 - i;
    a_thread2( i ) = 2000000 + 100000* team.team_rank() + 16 - i;
    a_thread3( i ) = 3000000 + 100000* team.team_rank() + 16 - i;
  });

  Kokkos::parallel_for( Kokkos::TeamThreadRange( team, 0, 128000 ), [&] ( const int & i )
  {
    b_team1( i ) = 1000000 + i;
    b_team2( i ) = 2000000 + i;
    b_team3( i ) = 3000000 + i;
  });
  team.team_barrier();

  Kokkos::parallel_for( Kokkos::ThreadVectorRange( team, 16000 ), [&] ( const int & i )
  {
    b_thread1( i ) = 1000000 + 100000 * team.team_rank() + 16 - i;
    b_thread2( i ) = 2000000 + 100000 * team.team_rank() + 16 - i;
    b_thread3( i ) = 3000000 + 100000 * team.team_rank() + 16 - i;
  });

  team.team_barrier();

  int error = 0;
  Kokkos::parallel_for( Kokkos::TeamThreadRange( team, 0, 128 ), [&] ( const int & i )
  {
    if ( a_team1( i ) != 1000000 + i ) error++;
    if ( a_team2( i ) != 2000000 + i ) error++;
    if ( a_team3( i ) != 3000000 + i ) error++;
  });
  team.team_barrier();

  Kokkos::parallel_for( Kokkos::ThreadVectorRange( team, 16 ), [&] ( const int & i )
  {
    if ( a_thread1( i ) != 1000000 + 100000 * team.team_rank() + 16 - i ) error++;
    if ( a_thread2( i ) != 2000000 + 100000 * team.team_rank() + 16 - i ) error++;
    if ( a_thread3( i ) != 3000000 + 100000 * team.team_rank() + 16 - i ) error++;
  });

  Kokkos::parallel_for( Kokkos::TeamThreadRange( team, 0, 128000 ), [&] ( const int & i )
  {
    if ( b_team1( i ) != 1000000 + i ) error++;
    if ( b_team2( i ) != 2000000 + i ) error++;
    if ( b_team3( i ) != 3000000 + i ) error++;
  });
  team.team_barrier();

  Kokkos::parallel_for( Kokkos::ThreadVectorRange( team, 16000 ), [&] ( const int & i )
  {
    if ( b_thread1( i ) != 1000000 + 100000 * team.team_rank() + 16 - i ) error++;
    if ( b_thread2( i ) != 2000000 + 100000 * team.team_rank() + 16 - i ) error++;
    if ( b_thread3( i ) != 3000000 + 100000 * team.team_rank() + 16 - i ) error++;
  });

  return error;
}

struct TagReduce {};
struct TagFor {};

template< class ExecSpace, class ScheduleType >
struct ClassNoShmemSizeFunction {
  typedef typename Kokkos::TeamPolicy< ExecSpace, ScheduleType >::member_type member_type;

  Kokkos::View< int, ExecSpace, Kokkos::MemoryTraits<Kokkos::Atomic> > errors;

  KOKKOS_INLINE_FUNCTION
  void operator()( const TagFor &, const member_type & team ) const {
    int error = test_team_mulit_level_scratch_loop_body< ExecSpace >( team );
    errors() += error;
  }

  KOKKOS_INLINE_FUNCTION
  void operator() ( const TagReduce &, const member_type & team, int & error ) const {
    error += test_team_mulit_level_scratch_loop_body< ExecSpace >( team );
  }

  void run() {
    Kokkos::View< int, ExecSpace > d_errors = Kokkos::View< int, ExecSpace >( "Errors" );
    errors = d_errors;

    const int per_team0 = 3 * Kokkos::View< double*, ExecSpace, Kokkos::MemoryTraits<Kokkos::Unmanaged> >::shmem_size( 128 );
    const int per_thread0 = 3 * Kokkos::View< double*, ExecSpace, Kokkos::MemoryTraits<Kokkos::Unmanaged> >::shmem_size( 16 );

    const int per_team1 = 3 * Kokkos::View< double*, ExecSpace, Kokkos::MemoryTraits<Kokkos::Unmanaged> >::shmem_size( 128000 );
    const int per_thread1 = 3 * Kokkos::View< double*, ExecSpace, Kokkos::MemoryTraits<Kokkos::Unmanaged> >::shmem_size( 16000 );

    {
      Kokkos::TeamPolicy< TagFor, ExecSpace, ScheduleType > policy( 10, 8, 16 );

      Kokkos::parallel_for( policy.set_scratch_size( 0, Kokkos::PerTeam( per_team0 ), Kokkos::PerThread( per_thread0 ) ).set_scratch_size( 1, Kokkos::PerTeam( per_team1 ), Kokkos::PerThread( per_thread1 ) ), *this );
      Kokkos::fence();

      typename Kokkos::View< int, ExecSpace >::HostMirror h_errors = Kokkos::create_mirror_view( d_errors );
      Kokkos::deep_copy( h_errors, d_errors );
      ASSERT_EQ( h_errors(), 0 );
    }

    {
      int error = 0;
      Kokkos::TeamPolicy< TagReduce, ExecSpace, ScheduleType > policy( 10, 8, 16 );

      Kokkos::parallel_reduce( policy.set_scratch_size( 0, Kokkos::PerTeam( per_team0 ), Kokkos::PerThread( per_thread0 ) ).set_scratch_size( 1, Kokkos::PerTeam( per_team1 ), Kokkos::PerThread( per_thread1 ) ), *this, error );
      Kokkos::fence();

      ASSERT_EQ( error, 0 );
    }
  };
};

template< class ExecSpace, class ScheduleType >
struct ClassWithShmemSizeFunction {
  typedef typename Kokkos::TeamPolicy< ExecSpace, ScheduleType >::member_type member_type;

  Kokkos::View< int, ExecSpace, Kokkos::MemoryTraits<Kokkos::Atomic> > errors;

  KOKKOS_INLINE_FUNCTION
  void operator()( const TagFor &, const member_type & team ) const {
    int error = test_team_mulit_level_scratch_loop_body< ExecSpace >( team );
    errors() += error;
  }

  KOKKOS_INLINE_FUNCTION
  void operator() ( const TagReduce &, const member_type & team, int & error ) const {
    error += test_team_mulit_level_scratch_loop_body< ExecSpace >( team );
  }

  void run() {
    Kokkos::View< int, ExecSpace > d_errors = Kokkos::View< int, ExecSpace >( "Errors" );
    errors = d_errors;

    const int per_team1 = 3 * Kokkos::View< double*, ExecSpace, Kokkos::MemoryTraits<Kokkos::Unmanaged> >::shmem_size( 128000 );
    const int per_thread1 = 3 * Kokkos::View< double*, ExecSpace, Kokkos::MemoryTraits<Kokkos::Unmanaged> >::shmem_size( 16000 );

    {
      Kokkos::TeamPolicy< TagFor, ExecSpace, ScheduleType > policy( 10, 8, 16 );

      Kokkos::parallel_for( policy.set_scratch_size( 1, Kokkos::PerTeam( per_team1 ),
                                                     Kokkos::PerThread( per_thread1 ) ),
                            *this );
      Kokkos::fence();

      typename Kokkos::View< int, ExecSpace >::HostMirror h_errors = Kokkos::create_mirror_view( d_errors );
      Kokkos::deep_copy( h_errors, d_errors );
      ASSERT_EQ( h_errors(), 0 );
    }

    {
      int error = 0;
      Kokkos::TeamPolicy< TagReduce, ExecSpace, ScheduleType > policy( 10, 8, 16 );

      Kokkos::parallel_reduce( policy.set_scratch_size( 1, Kokkos::PerTeam( per_team1 ),
                                                        Kokkos::PerThread( per_thread1 ) ),
                               *this, error );
      Kokkos::fence();

      ASSERT_EQ( error, 0 );
    }
  };

  unsigned team_shmem_size( int team_size ) const {
    const int per_team0 = 3 * Kokkos::View< double*, ExecSpace, Kokkos::MemoryTraits<Kokkos::Unmanaged> >::shmem_size( 128 );
    const int per_thread0 = 3 * Kokkos::View< double*, ExecSpace, Kokkos::MemoryTraits<Kokkos::Unmanaged> >::shmem_size( 16 );
    return per_team0 + team_size * per_thread0;
  }
};

template< class ExecSpace, class ScheduleType >
void test_team_mulit_level_scratch_test_lambda() {
<<<<<<< HEAD
#ifdef KOKKOS_HAVE_CXX11_DISPATCH_LAMBDA
  Kokkos::View< int, ExecSpace, Kokkos::MemoryTraits<Kokkos::Atomic> > errors;
  Kokkos::View< int, ExecSpace > d_errors( "Errors" );
=======
#ifdef KOKKOS_ENABLE_CXX11_DISPATCH_LAMBDA
  Kokkos::View<int,ExecSpace,Kokkos::MemoryTraits<Kokkos::Atomic> > errors;
  Kokkos::View<int,ExecSpace> d_errors("Errors");
>>>>>>> 28e24b3e
  errors = d_errors;

  const int per_team0 = 3 * Kokkos::View< double*, ExecSpace, Kokkos::MemoryTraits<Kokkos::Unmanaged> >::shmem_size( 128 );
  const int per_thread0 = 3 * Kokkos::View< double*, ExecSpace, Kokkos::MemoryTraits<Kokkos::Unmanaged> >::shmem_size( 16 );

  const int per_team1 = 3 * Kokkos::View< double*, ExecSpace, Kokkos::MemoryTraits<Kokkos::Unmanaged> >::shmem_size( 128000 );
  const int per_thread1 = 3 * Kokkos::View< double*, ExecSpace, Kokkos::MemoryTraits<Kokkos::Unmanaged> >::shmem_size( 16000 );

  Kokkos::TeamPolicy< ExecSpace, ScheduleType > policy( 10, 8, 16 );

  Kokkos::parallel_for( policy.set_scratch_size( 0, Kokkos::PerTeam( per_team0 ), Kokkos::PerThread( per_thread0 ) ).set_scratch_size( 1, Kokkos::PerTeam( per_team1 ), Kokkos::PerThread( per_thread1 ) ),
                        KOKKOS_LAMBDA ( const typename Kokkos::TeamPolicy< ExecSpace >::member_type & team )
  {
    int error = test_team_mulit_level_scratch_loop_body< ExecSpace >( team );
    errors() += error;
  });
  Kokkos::fence();

  typename Kokkos::View< int, ExecSpace >::HostMirror h_errors = Kokkos::create_mirror_view( errors );
  Kokkos::deep_copy( h_errors, d_errors );
  ASSERT_EQ( h_errors(), 0 );

  int error = 0;
  Kokkos::parallel_reduce( policy.set_scratch_size( 0, Kokkos::PerTeam( per_team0 ), Kokkos::PerThread( per_thread0 ) ).set_scratch_size( 1, Kokkos::PerTeam( per_team1 ), Kokkos::PerThread( per_thread1 ) ),
                           KOKKOS_LAMBDA ( const typename Kokkos::TeamPolicy< ExecSpace >::member_type & team, int & count )
  {
    count += test_team_mulit_level_scratch_loop_body< ExecSpace >( team );
  }, error );
  ASSERT_EQ( error, 0 );
  Kokkos::fence();
#endif
}

} // namespace Test

namespace {

template< class ExecSpace, class ScheduleType >
struct TestMultiLevelScratchTeam {
  TestMultiLevelScratchTeam() { run(); }

  void run()
  {
<<<<<<< HEAD
#ifdef KOKKOS_HAVE_CXX11_DISPATCH_LAMBDA
    Test::test_team_mulit_level_scratch_test_lambda< ExecSpace, ScheduleType >();
=======
#ifdef KOKKOS_ENABLE_CXX11_DISPATCH_LAMBDA
    Test::test_team_mulit_level_scratch_test_lambda<ExecSpace, ScheduleType>();
>>>>>>> 28e24b3e
#endif
    Test::ClassNoShmemSizeFunction< ExecSpace, ScheduleType > c1;
    c1.run();

    Test::ClassWithShmemSizeFunction< ExecSpace, ScheduleType > c2;
    c2.run();
  }
};

} // namespace

namespace Test {

template< class ExecSpace >
struct TestShmemSize {
  TestShmemSize() { run(); }

  void run()
  {
    typedef Kokkos::View< long***, ExecSpace > view_type;

    size_t d1 = 5;
    size_t d2 = 6;
    size_t d3 = 7;

    size_t size = view_type::shmem_size( d1, d2, d3 );

    ASSERT_EQ( size, d1 * d2 * d3 * sizeof( long ) );
  }
};

} // namespace Test<|MERGE_RESOLUTION|>--- conflicted
+++ resolved
@@ -422,31 +422,21 @@
   KOKKOS_INLINE_FUNCTION
   void operator()( const typename policy_type::member_type & ind, value_type & update ) const
   {
-<<<<<<< HEAD
     const shared_int_array_type shared_A( ind.team_shmem(), SHARED_COUNT );
     const shared_int_array_type shared_B( ind.team_shmem(), SHARED_COUNT );
 
     if ( ( shared_A.ptr_on_device () == NULL && SHARED_COUNT > 0 ) ||
          ( shared_B.ptr_on_device () == NULL && SHARED_COUNT > 0 ) )
     {
-      printf( "Failed to allocate shared memory of size %lu\n",
-              static_cast<unsigned long>( SHARED_COUNT ) );
-
-      ++update; // Failure to allocate is an error.
-=======
-    const shared_int_array_type shared_A( ind.team_shmem() , SHARED_COUNT );
-    const shared_int_array_type shared_B( ind.team_shmem() , SHARED_COUNT );
-
-    if ((shared_A.ptr_on_device () == NULL && SHARED_COUNT > 0) ||
-        (shared_B.ptr_on_device () == NULL && SHARED_COUNT > 0)) {
       printf ("member( %d/%d , %d/%d ) Failed to allocate shared memory of size %lu\n"
              , ind.league_rank()
              , ind.league_size()
              , ind.team_rank()
              , ind.team_size()
-             , static_cast<unsigned long> (SHARED_COUNT));
-      ++update; // failure to allocate is an error
->>>>>>> 28e24b3e
+             , static_cast<unsigned long>( SHARED_COUNT )
+             );
+
+      ++update; // Failure to allocate is an error.
     }
     else {
       for ( int i = ind.team_rank(); i < SHARED_COUNT; i += ind.team_size() ) {
@@ -500,11 +490,7 @@
 
 namespace Test {
 
-<<<<<<< HEAD
-#if defined ( KOKKOS_HAVE_CXX11_DISPATCH_LAMBDA )
-=======
-#if defined (KOKKOS_ENABLE_CXX11_DISPATCH_LAMBDA)
->>>>>>> 28e24b3e
+#if defined( KOKKOS_ENABLE_CXX11_DISPATCH_LAMBDA )
 template< class MemorySpace, class ExecSpace, class ScheduleType >
 struct TestLambdaSharedTeam {
   TestLambdaSharedTeam() { run(); }
@@ -522,15 +508,9 @@
 
     const int SHARED_COUNT = 1000;
     int team_size = 1;
-<<<<<<< HEAD
-
-#ifdef KOKKOS_HAVE_CUDA
+
+#ifdef KOKKOS_ENABLE_CUDA
     if ( std::is_same< ExecSpace, Kokkos::Cuda >::value ) team_size = 128;
-=======
-#ifdef KOKKOS_ENABLE_CUDA
-    if(std::is_same<ExecSpace,Kokkos::Cuda>::value)
-      team_size = 128;
->>>>>>> 28e24b3e
 #endif
 
     Kokkos::TeamPolicy< ScheduleType,  ExecSpace > team_exec( 8192 / team_size, team_size );
@@ -885,15 +865,9 @@
 
 template< class ExecSpace, class ScheduleType >
 void test_team_mulit_level_scratch_test_lambda() {
-<<<<<<< HEAD
-#ifdef KOKKOS_HAVE_CXX11_DISPATCH_LAMBDA
+#ifdef KOKKOS_ENABLE_CXX11_DISPATCH_LAMBDA
   Kokkos::View< int, ExecSpace, Kokkos::MemoryTraits<Kokkos::Atomic> > errors;
   Kokkos::View< int, ExecSpace > d_errors( "Errors" );
-=======
-#ifdef KOKKOS_ENABLE_CXX11_DISPATCH_LAMBDA
-  Kokkos::View<int,ExecSpace,Kokkos::MemoryTraits<Kokkos::Atomic> > errors;
-  Kokkos::View<int,ExecSpace> d_errors("Errors");
->>>>>>> 28e24b3e
   errors = d_errors;
 
   const int per_team0 = 3 * Kokkos::View< double*, ExecSpace, Kokkos::MemoryTraits<Kokkos::Unmanaged> >::shmem_size( 128 );
@@ -937,13 +911,8 @@
 
   void run()
   {
-<<<<<<< HEAD
-#ifdef KOKKOS_HAVE_CXX11_DISPATCH_LAMBDA
+#ifdef KOKKOS_ENABLE_CXX11_DISPATCH_LAMBDA
     Test::test_team_mulit_level_scratch_test_lambda< ExecSpace, ScheduleType >();
-=======
-#ifdef KOKKOS_ENABLE_CXX11_DISPATCH_LAMBDA
-    Test::test_team_mulit_level_scratch_test_lambda<ExecSpace, ScheduleType>();
->>>>>>> 28e24b3e
 #endif
     Test::ClassNoShmemSizeFunction< ExecSpace, ScheduleType > c1;
     c1.run();
